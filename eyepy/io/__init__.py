# -*- coding: utf-8 -*-
<<<<<<< HEAD
from .he_vol import HeyexOct, read_vol
from .he_xml import read_xml_export
=======
from .heyex.heyex import read_xml, read_vol, HeyexOct
>>>>>>> a5f82df2
<|MERGE_RESOLUTION|>--- conflicted
+++ resolved
@@ -1,7 +1,2 @@
 # -*- coding: utf-8 -*-
-<<<<<<< HEAD
-from .he_vol import HeyexOct, read_vol
-from .he_xml import read_xml_export
-=======
-from .heyex.heyex import read_xml, read_vol, HeyexOct
->>>>>>> a5f82df2
+from .heyex.heyex import read_xml, read_vol, HeyexOct